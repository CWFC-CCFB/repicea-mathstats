/*
 *  Build file for gradle
 */


plugins {
    id 'com.palantir.git-version' version '3.0.0'
    id 'maven-publish'
    id 'signing'
}


apply plugin: 'java'
apply plugin: 'eclipse'
apply plugin: 'idea'


task sourcesJar(type: Jar) {
	 archiveClassifier = 'sources'
	 manifest {
        attributes("Built-By": "Mathieu Fortin and Jean-Francois Lavoie",
        		   "Specification-Title": "REpicea Mathematics and Statistics sources",
	       		   "Specification-Version": project.version,                   
                   "Specification-Vendor": "CWFC-CCFB",
                   "Implementation-Title": "repicea-mathstats",
                   "Implementation-Version": project.version,
                   "Implementation-Vendor": "CWFC-CCFB",
                   )
    }
   	duplicatesStrategy = DuplicatesStrategy.EXCLUDE		// to avoid duplicate files
    
	into ('/') {
		from files(['./README.md', './LICENSE.md'])			
	}
	
	// include all java files from main sourceset into the jar file (resources are already included)
	from sourceSets.main.java
	from sourceSets.main.resources		
}

java {
  toolchain { 
        languageVersion = JavaLanguageVersion.of(8)
  }
  withSourcesJar()
  withJavadocJar()
}

repositories {
	maven {		// sonatype repository
		url "https://repo1.maven.org/maven2/"
	}
    mavenCentral()
}

println "Using java version " + JavaVersion.current()

sourceSets {
    main {    	
        java {
            srcDirs 'src'            
        }
        
        resources {
			srcDirs= ['src']
			exclude '**/*.java'
		}
		
		output.resourcesDir = "$buildDir/classes/java/$name"
    }

    test {
        java {
            srcDirs 'test'
        }
                
        resources {
			srcDirs= ['test']
			exclude '**/*.java'
		}
		
		output.resourcesDir = "$buildDir/classes/java/$name"
    }               
}

configurations {
	repiceaImplementation {
		extendsFrom implementation
		description = 'Main implementation'
		canBeResolved = true
	}
}


// make sure to set the compliance to Java 1.8 in the project properties if the Java version is later than 1.8
// make sure to set Java Compiler > Errors Warnings > Deprecated and Restricted API > Forbidden reference to WARNING instead of ERROR
dependencies {
<<<<<<< HEAD
    implementation group: 'io.github.cwfc-ccfb', name: 'repicea', version: '[1.9.5,)'    
//	implementation group: 'io.github.cwfc-ccfb', name: 'repicea', version: '1.9.5' 
=======
    implementation group: 'org', name: 'repicea', version: '[1.9.2,)'    
    implementation 'com.fasterxml.jackson.core:jackson-core:2.14.2'
    implementation 'com.fasterxml.jackson.core:jackson-databind:2.14.2'
    implementation 'com.fasterxml.jackson.core:jackson-annotations:2.14.2'
    
>>>>>>> 4566513b
    testImplementation "junit:junit:4.13.2"    
}

compileJava {
	project.version= gitVersion() 
	println "Building " + rootProject.name + " " + project.version
	println "Installation directory " + "../externallibraries/" + rootProject.name
}

test {
    // show standard out and standard error of the test JVM(s) on the console
    testLogging.showStandardStreams = true

    // set heap size for the test JVM(s)
    maxHeapSize = "2048m"
    
    exclude '**/ProductionEnvironmentTest.class'
}

jar {	
	 manifest {
        attributes("Built-By": "Mathieu Fortin and Jean-Francois Lavoie",
        		   "Specification-Title": "REpicea Mathematics and Statistics",
	       		   "Specification-Version": project.version,                   
                   "Specification-Vendor": "CWFC-CCFB",
                   "Implementation-Title": "repicea-mathstats",
                   "Implementation-Version": project.version,
                   "Implementation-Vendor": "CWFC-CCFB",
                   )
    }
    
	into ('/') {
		from files(['./README.md', './LICENSE.md'])			
	}
	
	// include all java files from main sourceset into the jar file (resources are already included)
	from sourceSets.main.allJava		
}


task integrationTest(type: Test) {
	description = 'Runs the integration tests (unit tests run using the produced JAR file)'
    group = 'verification'
	dependsOn jar
	
	include '**/*.class'
	
	testLogging.showStandardStreams = true
    testClassesDirs = sourceSets.test.output.classesDirs
        
    // set classpath to test classes + test dependencies + JAR
    classpath = project.sourceSets.test.output + configurations.testRuntimeClasspath + files(jar.archiveFile) 
    outputs.upToDateWhen { false }
    mustRunAfter test
    maxHeapSize = "2048m"
}

check.dependsOn integrationTest

task deleteInstallFolder(type: Delete) {
  delete "../externallibraries/" + rootProject.name
}

task install(type: Copy) {
	description = 'Copies the output jar to installation folder.'
	group = 'build'
	dependsOn deleteInstallFolder,integrationTest
	from configurations.repiceaImplementation
	from jar
	into "../externallibraries/" + rootProject.name
}

publishing {
    publications {
        repicea(MavenPublication) {
          	from components.java
        	pom {
        		name = 'REpicea Mathematics and Statistics'
				group = 'io.github.cwfc-ccfb'
        		description = 'Mathematical and statistical methods'
        		url = 'https://github.com/CWFC-CCFB/repicea-mathstats'
        		properties = [
        			packaging: "jar"
	       		]
        		licenses {
        			license {
        				name = 'GNU Lesser General Public License 2.1'
        				url  = 'https://www.gnu.org/licenses/old-licenses/lgpl-2.1.html'
        			}
        		}
        		developers {
        			developer {
        				id = 'matfortin'
        				name = 'Mathieu Fortin'
        				email = 'mathieu.fortin.re@gmail.com'
        			}        
        			developer {
        				id = 'jflavoie'
        				name = 'Jean-Francois Lavoie'
        				email = 'atmailjfl@gmail.com'
        			}
        		}
        		
                scm {
          			connection = 'scm:git:https://github.com/CWFC-CCFB/repicea-mathstats'
          			developerConnection = 'scm:git:https://github.com/CWFC-CCFB/repicea-mathstats'
          			url = 'https://github.com/CWFC-CCFB/repicea-mathstats'
        		}
		     }	
        }
    }
    repositories {
        maven {
            name = 'LocalFile'
            url = "file://${buildDir}/repo"
        }

		maven {
		 	name = 'Sonatype'
		 	credentials(PasswordCredentials)
		 	url = "https://s01.oss.sonatype.org/service/local/staging/deploy/maven2/"
		}
    }
}

signing {
    sign publishing.publications.repicea
}

publishRepiceaPublicationToMavenLocal {
	dependsOn jar
}

publishRepiceaPublicationToLocalFileRepository {
	dependsOn jar
}

 <|MERGE_RESOLUTION|>--- conflicted
+++ resolved
@@ -95,16 +95,13 @@
 // make sure to set the compliance to Java 1.8 in the project properties if the Java version is later than 1.8
 // make sure to set Java Compiler > Errors Warnings > Deprecated and Restricted API > Forbidden reference to WARNING instead of ERROR
 dependencies {
-<<<<<<< HEAD
     implementation group: 'io.github.cwfc-ccfb', name: 'repicea', version: '[1.9.5,)'    
 //	implementation group: 'io.github.cwfc-ccfb', name: 'repicea', version: '1.9.5' 
-=======
-    implementation group: 'org', name: 'repicea', version: '[1.9.2,)'    
+
     implementation 'com.fasterxml.jackson.core:jackson-core:2.14.2'
     implementation 'com.fasterxml.jackson.core:jackson-databind:2.14.2'
     implementation 'com.fasterxml.jackson.core:jackson-annotations:2.14.2'
-    
->>>>>>> 4566513b
+	
     testImplementation "junit:junit:4.13.2"    
 }
 
